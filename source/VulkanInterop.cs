--- conflicted
+++ resolved
@@ -205,41 +205,6 @@
         return false;
     }
 
-<<<<<<< HEAD
-    private bool CheckExternalImageHandleType(PhysicalDevice physicalDevice, Format targetFormat)
-    {
-        var externalFormatInfo = new PhysicalDeviceExternalImageFormatInfo
-        (
-            handleType: ExternalMemoryHandleTypeFlags.D3D11TextureKmtBit
-        );
-
-        var formatInfo = new PhysicalDeviceImageFormatInfo2
-        (
-            pNext: &externalFormatInfo,
-            format: targetFormat,
-            type: ImageType.Type2D,
-            tiling: ImageTiling.Optimal,
-            usage: ImageUsageFlags.ColorAttachmentBit
-        );
-
-        var externalFormatProperties = new ExternalImageFormatProperties(StructureType.ExternalImageFormatProperties);
-        var formatProperties = new ImageFormatProperties2(pNext: &externalFormatProperties);
-
-        var result = vk.GetPhysicalDeviceImageFormatProperties2(physicalDevice, in formatInfo, &formatProperties);
-
-        if (result == Result.ErrorFormatNotSupported)
-        {
-            // VK_ERROR_FORMAT_NOT_SUPPORTED can be returned when the handle type is not supported by the device
-            return false;
-        }
-
-        if (result != Result.Success)
-        {
-            throw new Exception($"External handle type check failed - {result}");
-        }
-
-        return externalFormatProperties.ExternalMemoryProperties.ExternalMemoryFeatures.HasFlag(ExternalMemoryFeatureFlags.ImportableBit);
-=======
     private bool CheckPhysicalDeviceLuid(byte* vulkanDeviceLuidPtr, Luid targetDeviceLuid, ExternalMemoryHandleTypeFlags targetHandleType)
     {
         // Some external memory handle types can only be shared within the same underlying physical
@@ -260,7 +225,41 @@
                 // Same underlying physical device not required
                 return true;
         }
->>>>>>> d9e2f1d9
+    }
+
+    private bool CheckExternalImageHandleType(PhysicalDevice physicalDevice, Format targetFormat)
+    {
+        var externalFormatInfo = new PhysicalDeviceExternalImageFormatInfo
+        (
+            handleType: ExternalMemoryHandleTypeFlags.D3D11TextureKmtBit
+        );
+
+        var formatInfo = new PhysicalDeviceImageFormatInfo2
+        (
+            pNext: &externalFormatInfo,
+            format: targetFormat,
+            type: ImageType.Type2D,
+            tiling: ImageTiling.Optimal,
+            usage: ImageUsageFlags.ColorAttachmentBit
+        );
+
+        var externalFormatProperties = new ExternalImageFormatProperties(StructureType.ExternalImageFormatProperties);
+        var formatProperties = new ImageFormatProperties2(pNext: &externalFormatProperties);
+
+        var result = vk.GetPhysicalDeviceImageFormatProperties2(physicalDevice, in formatInfo, &formatProperties);
+
+        if (result == Result.ErrorFormatNotSupported)
+        {
+            // VK_ERROR_FORMAT_NOT_SUPPORTED can be returned when the handle type is not supported by the device
+            return false;
+        }
+
+        if (result != Result.Success)
+        {
+            throw new Exception($"External handle type check failed - {result}");
+        }
+
+        return externalFormatProperties.ExternalMemoryProperties.ExternalMemoryFeatures.HasFlag(ExternalMemoryFeatureFlags.ImportableBit);
     }
 
     private uint GetMemoryTypeIndex(uint typeBits, MemoryPropertyFlags memoryPropertyFlags)
@@ -637,19 +636,14 @@
             var extensionProperties = new Span<ExtensionProperties>(new ExtensionProperties[propertyCount]);
             vk.EnumerateDeviceExtensionProperties(physicalDevice, &layerName, &propertyCount, extensionProperties).Check();
 
-<<<<<<< HEAD
-            if (CheckGraphicsQueue(physicalDevice, ref queueIndex)
-                && CheckExternalMemoryExtension(physicalDevice)
-                && CheckExternalImageHandleType(physicalDevice, targetFormat))
-=======
             var idProperties = new PhysicalDeviceIDProperties(sType: StructureType.PhysicalDeviceIDProperties);
             var properties2 = new PhysicalDeviceProperties2(pNext: &idProperties);
             vk.GetPhysicalDeviceProperties2(physicalDevice, &properties2);
 
             if (CheckGraphicsQueue(physicalDevice, ref queueIndex)
                 && CheckExternalMemoryExtension(physicalDevice)
+                && CheckExternalImageHandleType(physicalDevice, targetFormat)
                 && CheckPhysicalDeviceLuid(idProperties.DeviceLuid, targetDeviceLuid, targetHandleType))
->>>>>>> d9e2f1d9
             {
                 this.physicalDevice = physicalDevice;
                 this.physicalDeviceProperties = properties2.Properties;
